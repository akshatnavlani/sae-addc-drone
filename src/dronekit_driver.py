from dronekit import connect, VehicleMode, LocationGlobalRelative
import time

class Driver:
    drop_location = () # tuple of (lat, long, heading, alt)
    home_location = () # tuple of (lat, long, heading, alt)
    safe_height = 15
<<<<<<< HEAD
    vehicle = None  # DroneKit vehicle object
=======
    
>>>>>>> 404030c4
    def __init__(self, drop_location: tuple, safe_height: int) -> None:
        # 1. connect to the drone
        self.vehicle = connect('/dev/ttyAMA0', wait_ready=True, baud=57600)
        # Connect drone with raspberry pi, using physical port and not udp, 
        # coz it will be faster
        # 2. TODO: other initialization checks
        
        # 3. sets variables
        self.drop_location = drop_location
        self.safe_height = safe_height

    def set_home_location(self) -> bool:
        # sets the current location of the drone as home location
        self.home_location = self.vehicle.location.global_relative_frame
        return True

    def _set_guided_mode(self) -> bool:
        # sets the drone to guided mode, returns success
        self.vehicle.mode = VehicleMode('GUIDED')
        # Wait until the mode change is complete
        while not self.vehicle.mode.name == 'GUIDED':
            print("Waiting for GUIDED mode...")
            time.sleep(1)
        print("Vehicle is now in GUIDED mode")
        return True

    def arm_and_takeoff(self) -> bool:
        # arms and takes off to safe_height
        # returns success
        # it is a blocking call, until takeoff is over, the function doesn't return
        while self.vehicle.is_armable != True:
            print("Waiting for vehicle to become armable.")
            time.sleep(1)
        print("Vehicle is now armable")
    
        self.vehicle.armed = True
        # Wait until the vehicle is armed
        while not self.vehicle.armed:
            print("Waiting for vehicle to arm...")
            time.sleep(1)
        print("Vehicle is now armed")
        #sleep time to let the motors reach proper speed
        time.sleep(3)

        # Takeoff to target altitude
        self.vehicle.simple_takeoff(self.safe_height)
        # Wait until the vehicle reaches the target altitude
        while True:
            print(f"Altitude: {self.vehicle.location.global_relative_frame.alt}")
            if self.vehicle.location.global_relative_frame.alt >= self.safe_height * 0.95:  # 95% of target altitude
                #Using 0.95 coz 100% accuracy is not possible
                print(f"Reached target altitude of {self.safe_height}m")
                break
            time.sleep(1)
        return True

    def go_to_drop_location(self) -> None:
        # goes to drop location, preserves height (it will be safe_height), then drops down to 10m altitude
        point = LocationGlobalRelative(self.drop_location[0], self.drop_location[1], self.safe_height)
        self.vehicle.simple_goto(point)
        # Wait until the vehicle reaches the target location
        while True:
            current_location = self.vehicle.location.global_relative_frame
            target_distance = self.get_distance_metres(current_location, point)
            print(f"Distance to target: {target_distance}m")
            if target_distance <= 1:  # Within 1 meter of target
                print("Reached target location")
                break
            time.sleep(1)
        #  Add logic to drop to 10m altitude
        #Stays at the same point,drops altitude to 10m
        point = LocationGlobalRelative(self.drop_location[0], self.drop_location[1], 10)
        self.vehicle.simple_goto(point)
        while True:
            current_location = self.vehicle.location.global_relative_frame
            target_distance = self.get_distance_metres(current_location, point)
            print(f"Distance to target: {target_distance}m")
            if target_distance <= 1:  # Within 1 meter of target
                print("Reached target location")
                break
            time.sleep(1)

    def drop_height(self, drop_height: float) -> bool:
        # drops the height of the drone by drop_height (represented in meters)
        # for example: if the current height is 30m, and drop_height is 2, the drone is supposed to go to 30-2 = 28m altitude
        # returns success
        return True
    
    def lower_to_detect_landing_target(self) -> None:
        # lowers the drone to 10m (experimental value - we should find the ideal height where the camera starts detecting a landing target, 10m is just a number I pulled out of my ass, it might change in the future)
        pass
    
    # the values are obtained from landing_target.py
    # the main function then calls this method to send it to the drone
    # see: https://github.com/dronedojo/pidronescripts/blob/a74d509a7b3a3b64aae7c0fcd3109f8136bf9b6b/dk/drone/taco_delivery.py#L152
    def send_landing_target_vals(self, vals: tuple) -> None:
        # sends the landing target vals to the drone
        pass
    
    <|MERGE_RESOLUTION|>--- conflicted
+++ resolved
@@ -5,11 +5,8 @@
     drop_location = () # tuple of (lat, long, heading, alt)
     home_location = () # tuple of (lat, long, heading, alt)
     safe_height = 15
-<<<<<<< HEAD
     vehicle = None  # DroneKit vehicle object
-=======
-    
->>>>>>> 404030c4
+
     def __init__(self, drop_location: tuple, safe_height: int) -> None:
         # 1. connect to the drone
         self.vehicle = connect('/dev/ttyAMA0', wait_ready=True, baud=57600)
